//
// Copyright (c) Antmicro
// Copyright (c) Realtime Embedded
//
// This file is part of the Emul8 project.
// Full license details are defined in the 'LICENSE' file.
//
using System;
using Emul8.Logging;
using Emul8.Core;
using Emul8.UserInterface;
using Emul8.Backends.Terminals;
using AntShell;
using AntShell.Terminal;
using Emul8.Exceptions;
using Emul8.Utilities;
using Emul8.Peripherals.UART;
using System.Linq;
using Antmicro.OptionsParser;
using System.IO;

namespace Emul8.CLI
{
    public static class CommandLineInterface
    {
        public static void Run(Options options, Action<ObjectCreator.Context> beforeRun = null)
        {
            XwtProvider xwt = null;
            try
            {
                if(!options.DisableXwt)
                {
                    xwt = new XwtProvider(new WindowedUserInterfaceProvider());
                }
                using(var context = ObjectCreator.Instance.OpenContext())
                {
                    var monitor = new Emul8.UserInterface.Monitor();
                    context.RegisterSurrogate(typeof(Emul8.UserInterface.Monitor), monitor);

                    // we must initialize plugins AFTER registering monitor surrogate
                    // as some plugins might need it for construction
                    TypeManager.Instance.PluginManager.Init("CLI");

                    if(!options.HideLog)
                    {
                        Logger.AddBackend(ConsoleBackend.Instance, "console");
                    }

<<<<<<< HEAD
                        var terminal = new UARTWindowBackendAnalyzer();
                        shell = ShellProvider.GenerateShell(terminal.IO, monitor);
                        monitor.Quitted += shell.Stop;

                        try
                        {
                            terminal.Show();
                        }
                        catch(Exception ex)
                        {
                            Console.ForegroundColor = ConsoleColor.Red;
                            Console.Error.WriteLine(ex.Message);
                            Emulator.Exit();
                        }
                    }
                    shell.Quitted += Emulator.Exit;
=======
                    EmulationManager.Instance.ProgressMonitor.Handler = new CLIProgressMonitor();
                    AppDomain.CurrentDomain.UnhandledException += (sender, e) => CrashHandler.HandleCrash((Exception)e.ExceptionObject);
>>>>>>> 8914ecab

                    if(options.Port == -1)
                    {
                        EmulationManager.Instance.CurrentEmulation.BackendManager.SetPreferredAnalyzer(typeof(UARTBackend), typeof(UARTWindowBackendAnalyzer));
                        EmulationManager.Instance.EmulationChanged += () =>
                        {
                            EmulationManager.Instance.CurrentEmulation.BackendManager.SetPreferredAnalyzer(typeof(UARTBackend), typeof(UARTWindowBackendAnalyzer));
                        };
                    }

                    var shell = PrepareShell(options, monitor);
                    new System.Threading.Thread(x => shell.Start(true))
                    {
                        IsBackground = true,
                        Name = "Shell thread"
                    }.Start();

                    Emulator.BeforeExit += () =>
                    {
                        Emulator.DisposeAll();
                    };

                    if(beforeRun != null)
                    {
                        beforeRun(context);
                    }

                    Emulator.WaitForExit();
                }
            }
            finally
            {
                if(xwt != null)
                {
                    xwt.Dispose();
                }
            }
        }

        private static Shell PrepareShell(Options options, Monitor monitor)
        {
            Shell shell = null;
            if(options.Port >= 0)
            {
                var io = new IOProvider(new SocketIOSource(options.Port));
                shell = ShellProvider.GenerateShell(io, monitor, true, false);
            }
            else
            {
                var terminal = new UARTWindowBackendAnalyzer();
                // forcing vcursor is necessary, because calibrating will never end if the window is not shown
                shell = ShellProvider.GenerateShell(terminal.IO, monitor, forceVCursor: options.HideMonitor);
                monitor.Quitted += shell.Stop;

                if(!options.HideMonitor)
                {
                    try
                    {
                        terminal.Show();
                    }
                    catch(InvalidOperationException ex)
                    {
                        Console.ForegroundColor = ConsoleColor.Red;
                        Console.Error.WriteLine(ex.Message);
                        Emulator.Exit();
                    }
                }
            }
            shell.Quitted += Emulator.Exit;

            monitor.Interaction = shell.Writer;
            monitor.MachineChanged += emu => shell.SetPrompt(emu != null ? new Prompt(string.Format("({0}) ", emu), ConsoleColor.DarkYellow) : null);

            if(options.Execute != null)
            {
                shell.Started += s => s.InjectInput(string.Format("{0}\n", options.Execute));
            }
            else if(!string.IsNullOrEmpty(options.ScriptPath))
            {
                shell.Started += s => s.InjectInput(string.Format("i {0}{1}\n", Path.IsPathRooted(options.ScriptPath) ? "@" : "$CWD/", options.ScriptPath));
            }

            return shell;
        }
    }
}<|MERGE_RESOLUTION|>--- conflicted
+++ resolved
@@ -25,6 +25,7 @@
     {
         public static void Run(Options options, Action<ObjectCreator.Context> beforeRun = null)
         {
+            AppDomain.CurrentDomain.UnhandledException += (sender, e) => CrashHandler.HandleCrash((Exception)e.ExceptionObject);
             XwtProvider xwt = null;
             try
             {
@@ -46,27 +47,7 @@
                         Logger.AddBackend(ConsoleBackend.Instance, "console");
                     }
 
-<<<<<<< HEAD
-                        var terminal = new UARTWindowBackendAnalyzer();
-                        shell = ShellProvider.GenerateShell(terminal.IO, monitor);
-                        monitor.Quitted += shell.Stop;
-
-                        try
-                        {
-                            terminal.Show();
-                        }
-                        catch(Exception ex)
-                        {
-                            Console.ForegroundColor = ConsoleColor.Red;
-                            Console.Error.WriteLine(ex.Message);
-                            Emulator.Exit();
-                        }
-                    }
-                    shell.Quitted += Emulator.Exit;
-=======
                     EmulationManager.Instance.ProgressMonitor.Handler = new CLIProgressMonitor();
-                    AppDomain.CurrentDomain.UnhandledException += (sender, e) => CrashHandler.HandleCrash((Exception)e.ExceptionObject);
->>>>>>> 8914ecab
 
                     if(options.Port == -1)
                     {
